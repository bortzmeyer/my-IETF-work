<?xml version="1.0" encoding="utf-8"?>
<!DOCTYPE rfc SYSTEM "rfc2629.dtd" [
<!ENTITY rfc1034 SYSTEM "http://xml.resource.org/public/rfc/bibxml/reference.RFC.1034.xml">
<!ENTITY rfc1035 SYSTEM "http://xml.resource.org/public/rfc/bibxml/reference.RFC.1035.xml">
<!ENTITY rfc2181 SYSTEM
"http://xml.resource.org/public/rfc/bibxml/reference.RFC.2181.xml">
<!ENTITY rfc4033 SYSTEM
"http://xml.resource.org/public/rfc/bibxml/reference.RFC.4033.xml">
<!ENTITY rfc5936 SYSTEM "http://xml.resource.org/public/rfc/bibxml/reference.RFC.5936.xml">
<!ENTITY rfc6347 SYSTEM
"http://xml.resource.org/public/rfc/bibxml/reference.RFC.6347.xml">
<!ENTITY rfc6973 SYSTEM "http://xml.resource.org/public/rfc/bibxml/reference.RFC.6973.xml">
<!ENTITY rfc7258 SYSTEM "http://xml.resource.org/public/rfc/bibxml/reference.RFC.7258.xml">
<!ENTITY I-D.vandergaast-edns-client-subnet SYSTEM
"http://xml.resource.org/public/rfc/bibxml3/reference.I-D.vandergaast-edns-client-subnet">
<!ENTITY I-D.hzhwm-start-tls-for-dns SYSTEM
"http://xml.resource.org/public/rfc/bibxml3/reference.I-D.hzhwm-start-tls-for-dns">
<!ENTITY I-D.timms-encrypt-naptr SYSTEM
"http://xml.resource.org/public/rfc/bibxml3/reference.I-D.timms-encrypt-naptr">
<!ENTITY I-D.hallambaker-dnse SYSTEM
"http://xml.resource.org/public/rfc/bibxml3/reference.I-D.hallambaker-dnse">
<!ENTITY I-D.wouters-dane-openpgp SYSTEM
"http://xml.resource.org/public/rfc/bibxml3/reference.I-D.wouters-dane-openpgp">
<!ENTITY I-D.hoffman-dns-terminology SYSTEM
"http://xml.resource.org/public/rfc/bibxml3/reference.I-D.hoffman-dns-terminology">
<!ENTITY I-D.hoffman-dprive-dns-tls-alpn SYSTEM
"http://xml.resource.org/public/rfc/bibxml3/reference.I-D.hoffman-dprive-dns-tls-alpn">
<!ENTITY I-D.ietf-dnsop-qname-minimisation SYSTEM
"http://xml.resource.org/public/rfc/bibxml3/reference.I-D.ietf-dnsop-qname-minimisation">
]>

<rfc docName="draft-ietf-dprive-problem-statement-02BETA" category="info" ipr="trust200902">
<?rfc toc="yes"?>
<?rfc strict="yes"?>
<front>
<title abbrev="DNS privacy">DNS privacy considerations</title>
<author fullname="Stephane Bortzmeyer" initials="S." surname="Bortzmeyer">
<organization>AFNIC</organization>
<address><postal><street>1, rue Stephenson</street><code>78180</code><city>Montigny-le-Bretonneux</city><country>France</country></postal> <phone>+33 1 39 30 83 46</phone><email>bortzmeyer+ietf@nic.fr</email><uri>http://www.afnic.fr/</uri></address>
</author>
<date month="January" year="2015"/>
<workgroup>DNS PRIVate Exchange (dprive) Working Group</workgroup>
<abstract>
<t>This document describes the privacy issues associated with the use
of the
DNS by Internet users. It is intended to be an analysis of the
present situation and  does not
prescribe solutions.</t>
<t>Discussions of the document should take place on the
DPRIVE working group mailing list <xref target="dprive"/>.</t>
</abstract>
</front>

<middle>
<section anchor="introduction" title="Introduction">
<t>This document is an analysis of the DNS privacy issues, in the spirit of section 8 of <xref target="RFC6973"/>.</t>
<t>The Domain Name System is specified in <xref
target="RFC1034"/> and <xref target="RFC1035"/>. It is one of the
most important infrastructure components of the Internet and
often ignored or misunderstood. Almost every activity on the
Internet starts with a DNS query (and often several). Its use has many privacy
implications and this is an attempt at a comprehensive and accurate
list.</t>
<t>Let us begin with a simplified reminder of how the DNS
works. (REMOVE BEFORE PUBLICATION: We
hope that the document <xref target="I-D.hoffman-dns-terminology"/> will be
published as a RFC so most of this section could be replaced by a
reference to it.)
A client, the stub resolver, issues a DNS query
to a server, called the recursive resolver
(also called caching resolver or full resolver or recursive name server).
Use the query "What are the AAAA records for
www.example.com?" as an example. AAAA is the qtype (Query Type), and
www.example.com is the qname (Query Name). The recursive resolver will first
query the root nameservers. In most cases, the root nameservers will
send a referral. In this example, the referral will be to the .com
nameservers. The resolver repeats the query to
one of the .com nameservers. The .com nameservers, in turn, will refer to
the example.com nameservers. The example.com nameserver will then
return the answer.
The root name servers, the name servers of
.com and the name servers of example.com are called authoritative name servers. It is important, when analyzing the privacy
issues, to remember that the question asked to all these name servers
is always the original question, not a derived question. The question sent to the root
name servers is "What are the
AAAA records for www.example.com?", not "What are the name servers
of .com?". By repeating the full question, instead of just the relevant part
of the question to the next in line, the DNS provides more information
than necessary to the nameserver.</t>
<t>Because DNS relies on caching heavily, not all questions are sent to
the authoritative name servers. If a few seconds later the stub resolver
asks to the recursive resolver "What are the SRV records of
_xmpp-server._tcp.example.com?", the recursive resolver will remember that it
knows the name servers of example.com and will just query them,
bypassing the root and .com. Because there is typically no caching in
the stub resolver, the recursive resolver, unlike the authoritative servers, sees everything.
</t>
<t>It should be noted that DNS recursive resolvers sometimes forward requests to
bigger machines, with a larger and more shared cache (and the query hierarchy can be even deeper, with more than two levels of recursive resolvers). From the point of view of privacy, forwarders are like
resolvers, except that the caching in the recursive resolvers before them
decreases the amount of data they can see.</t>
<t>All this DNS traffic is currently sent in clear (unencryted), except a
few cases when the IP traffic is protected, for instance in an IPsec VPN.</t>
<t>Today, almost all DNS queries are sent over UDP. This has
practical consequences when considering encryption of the
traffic as a possible privacy technique.
Some encryption solutions are only designed for TCP, not UDP.</t>
<t>Another important point to keep in mind when analyzing the privacy
issues of DNS is the mix of many sort of DNS requests received by a
server. Let's assume the eavesdropper wants to know which Web page is
viewed by an user. For a typical Web page,
there are three sorts of DNS requests being issued:
<list>
<t>Primary request: this is the domain name in the URL that the user typed or
selected from a bookmark or choose by clicking on an
hyperlink. Presumably, this is what is of interest for the
eavesdropper.</t>
<t>Secondary requests: these are the additional requests performed by the user
agent (here, the Web browser) without any direct involvement or
knowledge of the user. For the Web, they are triggered by embedded
content, CSS sheets, JavaScript code, embedded images, etc. In some
cases, there can be dozens of domain names in different contexts on a single Web page.</t>
<t>Tertiary requests: these are the additional requests performed by the DNS
system itself. For instance, if the answer to a query is a referral to
a set of name servers, and the glue records are not returned, the resolver will
have to do additional requests to turn name servers' names into IP addresses.
Similarly, even if glue records are returned, a careful recursive
server will do tertiary requests to verify the IP addresses of
those records.</t>
</list>
It can be noted also that, in the case of a typical Web browser, more
DNS requests are sent, for instance to prefetch resources that the
user may query later, or when autocompleting the URL in the address
bar (which obviously is a big privacy concern).
</t>
<t>For privacy-related terms, we will use here the terminology of <xref target="RFC6973"/>.</t>
</section>

<section title="Risks">

<t>This document focuses mostly on the study of privacy risks for the end-user (the one performing DNS
requests). We consider the risks of pervasive surveillance (<xref
target="RFC7258"/>) and also risks coming from a more focused
surveillance. Privacy risks for the holder of a zone (the risk that
someone gets the data) are discussed in <xref target="RFC5936"/>. Non-privacy
risks (such as cache poisoning) are out of scope.</t>

<section title="The alleged public nature of DNS data">

<t>It has long been claimed that "the data in the DNS is public".  While
this sentence makes sense for an Internet-wide lookup system, there
are multiple facets to the data and metadata involved that deserve a more
detailed look.  First, access control lists and private namespaces
nonwithstanding, the DNS operates under the assumption that public
facing authoritative name servers will respond to "usual" DNS queries
for any zone they are authoritative for without further
authentication or authorization of the client (resolver).  Due to the lack of search
capabilities, only a given qname will reveal the resource records
associated with that name (or that name's non-existence).  In other
words: one needs to know what to ask for, in order to receive a response.  The
zone transfer qtype <xref target="RFC5936"/> is often blocked or restricted to
authenticated/authorized access to enforce this difference (and maybe
for other, more dubious reasons).</t>
<t>Another differentiation to be considered is between the DNS data
itself and a particular transaction (i.e., a DNS name lookup). DNS
data and the results of a DNS query are public, within the boundaries
described above, and may not have any confidentiality requirements.
However, the same is not true of a single transaction or sequence of
transactions; that transaction is not/should not be public. A typical example
from outside the DNS world is: the Web site of Alcoholics Anonymous is public; the fact that you visit it should not be.</t>
</section>

<section title="Data in the DNS request">
<t>The DNS request includes many fields but two of them seem particularly
relevant for the privacy issues, the qname and the source IP
address. "source IP address" is used in a loose sense of "source IP address
+ maybe source port", because the port is also in the request and can be used to sort out several users
sharing an IP address (behind a CGN for instance).</t>
<t>The qname is the full name sent by the user. It gives
information about what the user does ("What are the MX records of
example.net?" means he probably wants to send email to someone at
example.net, which may be a domain used by only a few persons and
therefore very revealing about communication relationships). Some qnames are more sensitive than
others. For instance, querying the A record of google-analytics.com
reveals very little (everybody visits Web sites which use Google
Analytics) but querying the A record of www.verybad.example where
verybad.example is the domain of an illegal or very offensive
organization may create more problems for the user. Also, sometimes,
the qname embeds the software one uses, which could be a privacy
issue. For instance,
_ldap._tcp.Default-First-Site-Name._sites.gc._msdcs.example.org. There
are also some
BitTorrent clients that query a SRV record for _bittorrent-tracker._tcp.domain.example.</t>

<t>Another important thing about the privacy of the qname is the
future usages. Today, the lack of privacy is an obstacle to putting
potentially sensitive or personally identifiable data in the DNS. At the moment your DNS traffic might
reveal that you are doing email but not with whom. If your MUA starts
looking up PGP keys in the DNS <xref
target="I-D.wouters-dane-openpgp"/> then privacy becomes a lot more
important. And email is just an example; there would be other really
interesting uses for a more privacy-friendly DNS.</t>

<t>For the communication between the stub resolver and the recursive resolver,
the source IP address is the address of the user's machine. Therefore, all
the issues and warnings about collection of IP addresses apply
here. For the communication between the recursive resolver and the authoritative
name servers, the source IP address has a different meaning; it does not have the same status as the source
address in a HTTP connection. It is now the IP address of the recursive resolver
which, in a way "hides" the real user. However, hiding does not always
work. Sometimes <xref
target="I-D.vandergaast-edns-client-subnet"/> is used (see its privacy analysis in <xref target="denis-edns-client-subnet"/>). Sometimes the end user has a personal recursive resolver on her
machine. In both cases, the IP address is as sensitive as it is for
HTTP.</t>
<t>A note about IP addresses: there is currently no IETF document
which describes in detail the privacy issues of IP addressing. In the
meantime, the discussion here is intended to include both IPv4 and IPv6 source
addresses. For a number of reasons their assignment and utilization characteristics
are different, which may have implications for details of information leakage
associated with the collection of source addresses. (For example, a specific IPv6
source address seen on the public Internet is less likely than an IPv4 address to
originate behind a CGN or other NAT.) However, for both IPv4 and IPv6 addresses,
it's important to note that source addresses are propagated with queries and
comprise metadata about the host, user, or application that originated them.</t>
</section>

<section title="Cache snooping">
<t>The content of recursive resolvers' caches can reveal data about
the clients using it (the privacy risks depend on the number of clients).
This information can sometimes be examined by sending DNS queries
with RD=0 to inspect cache content, particularly looking at the DNS
TTLs.  Since this also is a reconnaissance technique for subsequent
cache poisoning attacks, some counter measures have already been
developed and deployed.</t>
</section>

<section anchor="risks-on-wire" title="On the wire">
<t>DNS traffic can be seen by an eavesdropper like any other
traffic. It is typically not encrypted. (DNSSEC, specified in <xref
target="RFC4033"/> explicitly excludes confidentiality from its
goals.) So, if an initiator starts a HTTPS communication with a
recipient, while the HTTP traffic will be encrypted, the DNS exchange
prior to it will not be. When other protocols will become more and
more privacy-aware and secured against surveillance, the DNS risks to
become "the weakest link" in privacy.</t>
<t>An important specificity of the DNS traffic is that it may take a
different path than the communication between the initiator and the
recipient. For instance, an eavesdropper may be unable to tap the wire
between the initiator and the recipient but may have access to the
wire going to the recursive resolver, or to the authoritative name servers.</t>
<t>The best place to tap, from an eavesdropper's point of view, is clearly
between the stub resolvers and the recursive resolvers, because traffic is not
limited by DNS caching.</t>
<t>The attack surface between the stub resolver and the rest of the world
can vary widely depending upon how the end user's computer is
configured. By order of increasing attack surface:</t>
<t>The recursive resolver can be on the end user's computer. In (currently) a small number of cases,
individuals may choose to operate their own DNS resolver on their local
machine. In this case the attack surface for the connection between
the stub resolver and the caching
resolver is limited to that single machine.
</t>
<t>The recursive resolver may be at the local network edge. For many/most enterprise networks
and for some residential users the caching resolver may exist on a server
at the edge of the local network.  In this case the attack surface is the
local network.  Note that in large enterprise networks the DNS resolver
may not be located at the edge of the local network but rather at the edge
of the overall enterprise network. In this case the enterprise network
could be thought of as similar to the IAP network referenced below.</t>
<t>The recursive resolver can be in the IAP (Internet Access Provider) premises.
For most residential users and potentially other
networks the typical case is for the end user's computer to be configured
(typically automatically through DHCP) with the addresses of the DNS
recursive resolvers at the IAP.  The attack surface for on-the-wire attacks is
therefore from the end user system across the local network and across the
IAP
network to the IAP's recursive resolvers.</t>
<t>The recursive resolver can be a public DNS service. Some machines may be configured to
use public DNS resolvers such as those operated by Google Public DNS or
OpenDNS. The end user may have configured their machine to use
these DNS recursive resolvers themselves - or their IAP may have chosen to use the public
DNS resolvers rather than operating their own resolvers.  In this case the
attack surface is the entire public Internet between the end user's
connection and the public DNS service.</t>
</section>

<section title="In the servers">
<t>Using the terminology of <xref target="RFC6973"/>, the DNS servers
(recursive resolvers and authoritative servers) are enablers: they facilitate communication between
an initiator and a recipient without being directly in the
communications path. As a result, they are often forgotten in risk
analysis. But, to quote again <xref target="RFC6973"/>, "Although [...] enablers may not generally
be considered as attackers, they may all pose privacy threats
(depending on the context) because they are able to observe, collect,
process, and transfer privacy-relevant data." In <xref
target="RFC6973"/> parlance, enablers become observers when they start
collecting data.</t>
<t>Many programs exist to collect and analyze DNS data at the servers. From the
"query log" of some programs like BIND, to tcpdump and more
sophisticated programs like <xref target="packetq">PacketQ</xref>
and <xref target="dnsmezzo">DNSmezzo</xref>. The organization
managing the DNS server can use these data itself or it can be
part of a surveillance program like <xref target="prism">PRISM</xref> and
pass data to an outside observer.</t>
<t>Sometimes, these data are kept for a long time and/or
distributed to third parties, for research purposes <xref target="ditl"/>, for
security analysis, or for surveillance tasks. Also, there are
observation points in the network which gather DNS data and then make
it accessible to third-parties for research or security purposes
("<xref target="passive-dns">passive DNS</xref>").</t>

<section title="In the recursive resolvers">
<t>Recursive Resolvers see all the traffic since there is typically no
caching before them. To summarize: your recursive resolver knows a lot about you. The resolver
of a large IAP, or a large public resolver can collect data from many
users. You may get an idea of the data collected by reading <eref
target="https://developers.google.com/speed/public-dns/privacy">the
privacy policy of a big public resolver</eref>. <!-- TODO published
policies of OpenDNS: nothing found on their Web site, only for the
Web, not for the DNS service, question sent, indirect reply received
TODO summarize --></t>
</section>

<section title="In the authoritative name servers">
<t>Unlike what happens for recursive resolvers, observation capabilities of authoritative name servers are limited by
caching; they see only the requests for which the answer was not in the cache. For aggregated
statistics ("What is the percentage of LOC queries?"), this is
sufficient; but it prevents an observer from seeing everything.
Still, the authoritative name servers see a part of the traffic, and
this subset may be sufficient to violate some privacy expectations.</t>
<t>Also, the end user has typically some legal/contractual link with
the recursive resolver (he has chosen the IAP, or he has chosen to use a given public
resolver), while having no control and perhaps no awareness of the role of the
authoritative name servers and their observation abilities.</t>
<!-- Some people said it is too speculative, may be even too political. -->
<t>It is an interesting question whether the privacy issues are bigger
in the root or in a large TLD. The root sees the traffic for all the TLDs (and the huge
amount of traffic for non-existing TLDs), but a large TLDs has less caching
before it.</t>
<t>As noted before, using a local resolver or a resolver close to the
machine decreases the attack surface for an on-the-wire
eavesdropper. But it may decrease privacy against an observer located
on an authoritative name server. This authoritative name server
will see the IP address of the end client, instead of the address of a
big recursive resolver shared by many users.</t>
<t>This "protection", when using a large resolver with many clients, is no longer present if <xref
target="I-D.vandergaast-edns-client-subnet"/> is used because, in this
case, the authoritative name server sees the original IP address (or prefix, depending on the setup).</t>
<t>As of today, all the instances of one root name server, L-root,
receive together around 20,000 queries per second<!-- http://dns.icann.org/cgi-bin/dsc-grapher.pl?plot=bynode&server=L-root Same thing for K http://k.root-servers.org/ -->. While most of it is junk (errors on
the TLD name), it gives an idea of the amount of big data which pours
into name servers.</t>
<t>Many domains, including TLDs, are partially hosted by third-party
servers, sometimes in a different country. The contracts between the
domain manager and these servers may or may not take privacy into
account. Whatever the contract, the third-party hoster may be honest or not but, in any case,
it will have to follow its local laws. It may be surprising for an end-user that requests to a
given ccTLD may go to servers managed by organisations outside of the country.</t>
<<<<<<< HEAD
<t>Also, it seems (TODO: actual numbers requested see the script in https://gist.github.com/aeris/1a1ba71264c9c1e49e03 and the results in https://imirhil.fr/top-10k-ns2.ods) that there is a
=======
<t>Also, it seems (TODO: actual numbers requested. Aeris' results:
https://imirhil.fr/top-100k-ns.csv and tp://imirhil.fr/top-100k-ns.ods ) that there is a
>>>>>>> 2a735e3e
strong concentration of authoritative name servers among "popular"
domains (such as the Alexa Top N list). With the control (or the ability
to sniff the traffic) of a few name servers, you can gather a lot of
information.</t>
</section>

<section title="Rogue servers">
<t>A rogue DHCP server,
or a trusted DHCP server that has had its configuration altered by malicious parties,
can direct you to a rogue recursive resolver. Most of the
times, it seems to be done to divert traffic, by providing lies for
some domain names. But it could be used just to
capture the traffic and gather information about you. Same thing for
malware like DNSchanger<xref target="dnschanger"/> which changes the
recursive resolver in the machine's configuration, or with transparent DNS proxies in the network that
will divert the traffic intended for a legitimate DNS server (for instance <xref target="turkey-googledns"/>).</t>
</section>

</section>

</section>

<section title="Actual &quot;attacks&quot;">
<t>A very quick examination of DNS traffic may lead to the false
conclusion that extracting the needle from the haystack is
difficult. "Interesting" primary DNS requests are mixed with useless
(for the eavesdropper) second and
tertiary requests (see the terminology in <xref
target="introduction"/>). But, in this time of "big data" processing,
powerful techniques now exist to get from the raw data to what you're
actually interested in.</t>
<t>Many research papers about malware detection use DNS traffic to
detect "abnormal" behaviour that can be traced back to the activity of
malware on infected machines. Yes, this research was done for the good but,
technically, it is a privacy attack and it demonstrates the power of
the observation of DNS traffic. See <xref target="dns-footprint"/>,
<xref target="dagon-malware"/> and <xref
target="darkreading-dns"/>.</t>
<t><xref target="passive-dns">Passive DNS systems</xref> allow reconstruction of the data of sometimes
an entire zone. It is used for many reasons, some good, some bad. It
is an example of a privacy issue even when no source IP address is kept.</t>
<t>The revelations (from the Edward Snowden documents, leaked from the
NSA) of the MORECOWBELL surveillance program <xref target="morecowbell"/>, which uses the DNS, both
passively and actively, to gather surreptitiously information about
the users, is another good example that the lack of privacy
protections in the DNS is actively exploited.</t>
</section>

<section title="Legalities">
<t>To our knowledge, there are no specific privacy laws for DNS
data. Interpreting general privacy laws like
[data-protection-directive] (European Union) in the context of DNS traffic data is not
an easy task and it seems there is no court precedent here.</t>
</section>

<section title="Security considerations">
<t>This document is entirely about security, more precisely
privacy. It just lays down the problem, it does not try to set
requirments (with the choices and compromises they imply), much less
to define solutions. A document on requirments for DNS privacy is
<xref target="I-D.hallambaker-dnse"/>.  Possible solutions to the
issues described here are discussed in other documents (currently too
many to be all mentioned, see for instance <xref target="I-D.ietf-dnsop-qname-minimisation"/> for the minimisation of data, or <xref target="I-D.hzhwm-start-tls-for-dns"/> or <xref target="I-D.hoffman-dprive-dns-tls-alpn"/> about encryption.</t>

</section>

<section title="Acknowledgments">
<t>Thanks to Nathalie Boulvard and to the CENTR members for the
original work which leaded to this document. Thanks to Ondrej Sury for the
interesting discussions. Thanks to Mohsen Souissi and John Heidemann for
proofreading, to Paul Hoffman, Marcos Sanz, Tim Wicinski and Warren Kumari for
proofreading, technical remarks, and many readability improvements. Thanks to Dan York, Suzanne Woolf, Tony Finch, Peter Koch and Frank Denis for good written contributions.</t>
</section>

<section title="IANA considerations">
<t>This document has no actions for IANA.</t>
</section>

</middle>

<back>

<references title='Normative References'>
&rfc1034;
&rfc1035;
&rfc6973;
&rfc7258;
</references>

<references title='Informative References'>
<!-- TODO Please alphabetize, at least the drafts -->
&rfc4033;
&rfc5936;
&I-D.vandergaast-edns-client-subnet;
&I-D.hallambaker-dnse;
&I-D.wouters-dane-openpgp;
&I-D.hoffman-dprive-dns-tls-alpn;
&I-D.hzhwm-start-tls-for-dns;
&I-D.ietf-dnsop-qname-minimisation;
&I-D.hoffman-dns-terminology; <!-- TODO: To be moved to Normative if
published and used for reference -->

<reference anchor="dprive" target="http://www.ietf.org/mail-archive/web/dns-privacy/">
<front>
<title>The DPRIVE working group</title>
<author fullname="IETF" surname="IETF" initials="DPRIVE"/>
<date month="March" year="2014"/>
<abstract>
<t>This IETF Working Group is for the discussion of the problem statement
surrounding the addition of privacy to the DNS protocol, and for the possible solutions.</t>
</abstract>
</front>
</reference>

<reference anchor="denis-edns-client-subnet" target="https://00f.net/2013/08/07/edns-client-subnet/">
<front>
<title>Security and privacy issues of edns-client-subnet</title>
<author fullname="Frank Denis" surname="Denis" initials="F"/>
<date month="August" year="2013"/>
</front>
</reference>

<reference anchor="dagon-malware" target="https://www.dns-oarc.net/files/workshop-2007/Dagon-Resolution-corruption.pdf">
<front>
<title>Corrupted DNS Resolution Paths: The Rise of a Malicious
Resolution Authority</title>
<author surname="Dagon" initials="D." fullname="David Dagon"/>
<date year="2007"/>
<abstract>
<t>Presented at the DNS-OARC meeting in Atlanta.</t>
</abstract>
</front>
</reference>

<reference anchor="dns-footprint" target="https://www.dns-oarc.net/files/workshop-201010/OARC-ers-20101012.pdf">
<front>
<title>DNS footprint of malware</title>
<author fullname="Ed Stoner" surname="Stoner" initials="E."/>
<date day="13" month="October" year="2010"/>
<abstract>
<t>Finding Malicious Activity Using Network Flow Data. Presented at the DNS-OARC meeting in Denver.</t>
</abstract>
</front>
</reference>

<reference anchor="morecowbell" target="https://gnunet.org/morecowbell">
<front>
<title>NSA's MORECOWBELL: Knell for DNS</title>
<author fullname="Christian Grothoff" surname="Grothoff" initials="C."/>
<author fullname="Matthias Wachs" surname="Wachs" initials="M."/>
<author fullname="Monika Ermert" surname="Ermert" initials="M."/>
<author fullname="Jacob Appelbaum" surname="Appelbaum" initials="J."/>
<date day="24" month="January" year="2015"/>
<abstract>
<t>Detailed technical analysis of the MORECOWBELL program, followed by
opinions about the future of the DNS and the needs for alternate systems.</t>
</abstract>
</front>
</reference>

<reference anchor="darkreading-dns" target="http://www.darkreading.com/monitoring/got-malware-three-signs-revealed-in-dns/240154181">
<front>
<title>Got Malware? Three Signs Revealed In DNS Traffic</title>
<author fullname="Robert Lemos" surname="Lemos" initials="R."/>
<date month="May" year="2013" day="3"/>
<abstract>
<t>Monitoring your network's requests for domain lookups can reveal
network problems and potential malware infections.</t>
</abstract>
</front>
</reference>

<reference anchor="dnschanger" target="http://en.wikipedia.org/wiki/DNSChanger">
<front>
<title>DNSchanger</title>
<author fullname="Wikipedia" surname="Wikipedia"/>
<date month="November" year="2011"/>
</front>
</reference>

<reference anchor="packetq" target="https://github.com/dotse/packetq/wiki">
<front>
<title>PacketQ, a simple tool to make SQL-queries against PCAP-files</title>
<author fullname="Dot SE" surname="Dot SE"/>
<date year="2011"/>
<abstract><t>A tool that provides a basic SQL-frontend to
PCAP-files. Outputs JSON, CSV and XML and includes a build-in
webserver with JSON-api and a nice looking AJAX GUI.</t></abstract>
</front>
</reference>

<reference anchor="dnsmezzo" target="http://www.dnsmezzo.net/">
<front>
<title>DNSmezzo</title>
<author fullname="Stéphane Bortzmeyer" surname="Bortzmeyer" initials="S."/>
<date year="2009"/>
<abstract><t>DNSmezzo is a framework for the capture and analysis of DNS packets. It allows the manager of a DNS name server to get information such as the top N domains requests, the percentage of IPv6 queries, the most talkative clients, etc. It is part of the broader program DNSwitness.</t></abstract>
</front>
</reference>

<reference anchor="prism" target="http://en.wikipedia.org/wiki/PRISM_%28surveillance_program%29">
<front>
<title>PRISM</title>
<author fullname="National Security Agency" surname="NSA"/>
<date year="2007"/>
</front>
</reference>

<reference anchor="ditl" target="http://www.caida.org/projects/ditl/">
<front>
<title>A Day in the Life of the Internet (DITL)</title>
<author fullname="CAIDA" surname="CAIDA"/>
<date year="2002"/>
<abstract>
<t>CAIDA, ISC, DNS-OARC, and many partnering root nameserver operators
and other organizations to coordinate and conduct large-scale,
simultaneous traffic data collection events with the goal of capturing
datasets of strategic interest to researchers. Over the last several
years, we have come to refer to this project and related activities as
"A Day in the Life of the Internet" (DITL).</t>
</abstract>
</front>
</reference>

<reference anchor="turkey-googledns" target="http://www.bortzmeyer.org/dns-routing-hijack-turkey.html">
<front>
<title>Hijacking of public DNS servers in Turkey, through routing</title>
<author fullname="Stephane Bortzmeyer" initials="S." surname="Bortzmeyer"/>
<date year="2014"/>
<abstract>
<t>Internet access providers in Turkey started, not only to install lying DNS resolvers, but also to hijack the IP addresses of some popular open DNS resolvers, like Google Public DNS.</t>
</abstract>
</front>
</reference>

<reference anchor="data-protection-directive" target="http://eur-lex.europa.eu/LexUriServ/LexUriServ.do?uri=CELEX:31995L0046:EN:HTML">
<front>
<title>European directive 95/46/EC on the protection of individuals
with regard to the processing of personal data and on the free
movement of such data</title>
<author fullname="European Parliament" surname="Europe"/>
<date day="23" month="November" year="1995"/>
</front>
</reference>

<reference anchor="passive-dns" target="http://www.enyo.de/fw/software/dnslogger/#2">
<front>
<title>Passive DNS Replication</title>
<author fullname="Florian Weimer" initials="F." surname="Weimer"/>
<date month="April"  year="2005"/>
<abstract>
<t>FIRST 17</t>
</abstract>
</front>
</reference>

<reference anchor="tor-leak" target="https://trac.torproject.org/projects/tor/wiki/doc/TorFAQ#IkeepseeingthesewarningsaboutSOCKSandDNSandinformationleaks.ShouldIworry">
<front>
<title>DNS leaks in Tor</title>
<author fullname="Tor Project" surname="Tor"/>
<date year="2013"/>
</front>
</reference>

<reference anchor="yanbin-tsudik" target="http://arxiv.org/abs/0910.2472">
<front>
<title>Towards Plugging Privacy Leaks in the Domain Name System</title>
<author fullname="Yanbin Lu" surname="Yanbin" initials="L."/>
<author fullname="Gene Tsudik" surname="Tsudik" initials="G."/>
<date year="2009"/>
<abstract>
<t>Peer-to-peer computing (p2p), 2010 IEEE tenth
international conference on, IEEE, Piscataway, NJ, USA, 25 August 2010
(2010-08-25), pages 1-10, XP031752227, ISBN: 978-1-4244-7140-9</t>
<t>Actually, it is not about the DNS but about a complete replacement, using DHTs for resolution.</t>
</abstract></front>
</reference>

<reference anchor="castillo-garcia" target="http://deic.uab.es/~joaquin/papers/is08.pdf">
<front>
<title>Anonymous Resolution of DNS Queries</title>
<author initials="S." surname="Castillo-Perez" fullname="S. Castillo-Perez"/>
<author initials="J." surname="Garcia-Alfaro" fullname="J.Garcia-Alfaro"/>
<date year="2008"/>
<abstract>
<t>OTM 2008 Confederated International Conferences, CoopIS, DOA, GADA, IS, and ODBASE 2008, Monterrey, Mexico, November 9-14, 2008, Proceedings</t>
<t>Focus on ENUM privacy risks. A suggested solution is to add gratuitous queries, in order to hide the real ones.</t>
</abstract>
</front>
</reference>

<reference anchor="fangming-hori-sakurai" target="http://dl.acm.org/citation.cfm?id=1262690.1262986">
<front>
<title>Analysis of Privacy Disclosure in DNS Query</title>
<author fullname="Fangming Zhao" surname="Fangming"/>
<author fullname="Yoshiaki Hori" surname="Hori" initials="Y."/>
<author fullname="Kouichi Sakurai" surname="Sakurai" initials="K."/>
<date year="2007"/>
<abstract>
<t>DOI: 10.1109/MUE.2007.84 Conference: 2007 International Conference on Multimedia and Ubiquitous Engineering (MUE 2007), 26-28 April 2007, Seoul, Korea</t>
<t>Not available online.</t>
</abstract>
</front>
</reference>

<reference anchor="federrath-fuchs-herrmann-piosecny" target="https://svs.informatik.uni-hamburg.de/publications/2011/2011-09-14_FFHP_PrivacyPreservingDNS_ESORICS2011.pdf">
<front>
<title>Privacy-Preserving DNS: Analysis of Broadcast, Range Queries and Mix-Based Protection Methods</title>
<author fullname="Hannes Federrath" surname="Federrath" initials="H."/>
<author fullname="Karl-Peter Fuchs" surname="Fuchs" initials="K.-P."/>
<author fullname="Dominik Herrmann" surname="Herrmann" initials="D."/>
<author fullname="Christopher Piosecny" surname="Piosecny" initials="C."/>
<date year="2011"/>
<abstract>
<t>COMPUTER SECURITY ESORICS 2011, SPRINGER BERLIN HEIDELBERG, BERLIN, HEIDELBERG, PAGE(S) 665 - 683, XP019164096, ISBN: 978-3-642-23821-5</t>
<t>Privacy is improved by broadcasting of the most common names plus mixes (a Tor-like routing system).</t>
</abstract>
</front>
</reference>

<!-- TODO Haya Shulman's paper http://www.ietf.org/mail-archive/web/dns-privacy/current/pdfWqAIUmEl47.pdf ? Or in the possible-solutions draft ? -->

</references>

</back>

</rfc>


<|MERGE_RESOLUTION|>--- conflicted
+++ resolved
@@ -356,15 +356,13 @@
 account. Whatever the contract, the third-party hoster may be honest or not but, in any case,
 it will have to follow its local laws. It may be surprising for an end-user that requests to a
 given ccTLD may go to servers managed by organisations outside of the country.</t>
-<<<<<<< HEAD
-<t>Also, it seems (TODO: actual numbers requested see the script in https://gist.github.com/aeris/1a1ba71264c9c1e49e03 and the results in https://imirhil.fr/top-10k-ns2.ods) that there is a
-=======
-<t>Also, it seems (TODO: actual numbers requested. Aeris' results:
-https://imirhil.fr/top-100k-ns.csv and tp://imirhil.fr/top-100k-ns.ods ) that there is a
->>>>>>> 2a735e3e
-strong concentration of authoritative name servers among "popular"
-domains (such as the Alexa Top N list). With the control (or the ability
-to sniff the traffic) of a few name servers, you can gather a lot of
+<t>Also, it seems (TODO: actual numbers requested. Aeris' results: see
+the script in https://gist.github.com/aeris/1a1ba71264c9c1e49e03
+https://imirhil.fr/top-100k-ns.csv and tp://imirhil.fr/top-100k-ns.ods
+and https://imirhil.fr/top-10k-ns2.ods) ) that there is a strong
+concentration of authoritative name servers among "popular" domains
+(such as the Alexa Top N list). With the control (or the ability to
+sniff the traffic) of a few name servers, you can gather a lot of
 information.</t>
 </section>
 
